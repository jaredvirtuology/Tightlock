{
  "external_connections": [
    {
      "name": "gcs",
      "connection": "gs://tightlock-dev-storage",
      "config": {}
    }
  ],
  "activations": [
    {
      "name": "sample_ga4mp_app_hit",
      "source": {
        "type": "local_file",
        "external_connection": "",
        "location": "ga4_app_sample_data.csvh"
      },
      "destination": {
        "type": "GA4MP",
<<<<<<< HEAD
        "event_type": "APP",
        "api_secret": "fjOZ9EwoTb26IllLLjvQZw",
        "firebase_app_id": "1:155612940587:android:52015e8b7cfde606ee5d6e",
=======
        "payload_type": "firebase",
        "api_secret": "Ro2qgDj_SN6K--uUr0pEHA",
        "firebase_app_id": "123456789",
        "measurement_id": "G-JGCYGC2MS7",
>>>>>>> f90795d6
        "non_personalized_ads": true,
        "debug": false
      },
      "schedule": ""
    },
    {
      "name": "sample_ga4mp_web_hit",
      "source": {
        "type": "local_file",
        "external_connection": "",
        "location": "ga4_web_sample_data.csvh"
      },
      "destination": {
        "type": "GA4MP",
        "payload_type": "gtag",
        "api_secret": "Ro2qgDj_SN6K--uUr0pEHA",
        "measurement_id": "G-JGCYGC2MS7",
        "non_personalized_ads": false,
        "user_properties": {
          "customer_tier": {
            "value": "enterprise"
          }
        },
        "debug": true
      },
      "schedule": ""
    }
  ],
  "secrets": {}
}<|MERGE_RESOLUTION|>--- conflicted
+++ resolved
@@ -16,16 +16,9 @@
       },
       "destination": {
         "type": "GA4MP",
-<<<<<<< HEAD
-        "event_type": "APP",
+        "event_type": "firebase",
         "api_secret": "fjOZ9EwoTb26IllLLjvQZw",
         "firebase_app_id": "1:155612940587:android:52015e8b7cfde606ee5d6e",
-=======
-        "payload_type": "firebase",
-        "api_secret": "Ro2qgDj_SN6K--uUr0pEHA",
-        "firebase_app_id": "123456789",
-        "measurement_id": "G-JGCYGC2MS7",
->>>>>>> f90795d6
         "non_personalized_ads": true,
         "debug": false
       },
